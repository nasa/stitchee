--- conflicted
+++ resolved
@@ -1,10 +1,6 @@
 [tool.poetry]
 name = "stitchee"
-<<<<<<< HEAD
-version = "1.2.0rc3"
-=======
-version = "1.2.0"
->>>>>>> 579ef1e0
+version = "1.2.1rc3"
 description = "NetCDF4 Along-existing-dimension Concatenation Service"
 authors = ["Daniel Kaufman <daniel.kaufman@nasa.gov>"]
 readme = "README.md"
