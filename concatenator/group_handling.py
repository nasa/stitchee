"""
group_handling.py

Functions for converting multidimensional data structures
 between a group hierarchy and a flat structure
"""

import re

import netCDF4 as nc
import numpy as np
import xarray as xr

from concatenator import GROUP_DELIM
from concatenator.attribute_handling import (
    flatten_coordinate_attribute_paths,
    regroup_coordinate_attribute,
)

# Match dimension names such as "__char28" or "__char16". Used for CERES datasets.
_string_dimension_name_pattern = re.compile(r"__char[0-9]+")


def walk(
    group_node: nc.Group,
    path: str,
    new_dataset: nc.Dataset,
    dimensions_dict_to_populate: dict,
    list_of_character_string_vars: list,
):
    """Recursive function to step through each group and subgroup."""
    for key, item in group_node.items():
        group_path = f"{path}{GROUP_DELIM}{key}"

        if item.dimensions:
            dims = list(item.dimensions.keys())
            for dim_name in dims:
                new_dim_name = f'{group_path.replace("/", GROUP_DELIM)}{GROUP_DELIM}{dim_name}'
                item.dimensions[new_dim_name] = item.dimensions[dim_name]
                dimensions_dict_to_populate[new_dim_name] = item.dimensions[dim_name]
                item.renameDimension(dim_name, new_dim_name)

        # If there are variables in this group, copy to root group
        # and then delete from current group
        if item.variables:
            # Copy variables to root group with new name
            for var_name, var in item.variables.items():
                var_group_name = f"{group_path}{GROUP_DELIM}{var_name}"
                new_dataset.variables[var_group_name] = var

                # Flatten the paths of variables referenced in the coordinates attribute
                flatten_coordinate_attribute_paths(new_dataset, var, var_group_name)

                if (len(var.dimensions) == 1) and _string_dimension_name_pattern.fullmatch(
                    var.dimensions[0]
                ):
                    list_of_character_string_vars.append(var_group_name)

            # Delete variables
            temp_copy_for_iterating = list(item.variables.keys())
            for var_name in temp_copy_for_iterating:
                del item.variables[var_name]

        # If there are subgroups in this group, call this function
        # again on that group.
        if item.groups:
            walk(
                item.groups,
                group_path,
                new_dataset,
                dimensions_dict_to_populate,
                list_of_character_string_vars,
            )

    # Delete non-root groups
    group_names = list(group_node.keys())
    for group_name in group_names:
        del group_node[group_name]


def flatten_grouped_dataset(
    nc_dataset: nc.Dataset, ensure_all_dims_are_coords: bool = False
) -> tuple[nc.Dataset, list[str], list[str]]:
    """
    Transform a netCDF4 Dataset that has groups to an xarray compatible
    dataset. xarray does not work with groups, so this transformation
    will flatten the variables in the dataset and use the group path as
    the new variable name. For example, data_01 > km > sst would become
    'data_01__km__sst', where GROUP_DELIM is __.

    This same pattern is applied to dimensions, which are located under
    the appropriate group. They are renamed and placed in the root
    group.

    Parameters
    ----------
    nc_dataset : nc.Dataset
        netCDF4 Dataset that contains groups

    Returns
    -------
    nc.Dataset
        netCDF4 Dataset that does not contain groups and that has been
        flattened.
    """
<<<<<<< HEAD
    # Close the existing read-only dataset and reopen in 'append' mode
    nc_dataset.close()
    nc_dataset = nc.Dataset(file_to_subset, "r+")
=======
>>>>>>> 9859b55f

    dimensions = {}

    # for var_name in list(nc_dataset.variables.keys()):
    #     new_var_name = f'{GROUP_DELIM}{var_name}'
    #     nc_dataset.variables[new_var_name] = nc_dataset.variables[var_name]
    #     del nc_dataset.variables[var_name]

    if nc_dataset.variables:
        temp_copy_for_iterating = list(nc_dataset.variables.items())
        for var_name, var in temp_copy_for_iterating:
            new_var_name = f"{GROUP_DELIM}{var_name}"

            # ds_new.variables[new_var_name] = ds_old.variables[var_name]

            # Copy variables to root group with new name
            nc_dataset.variables[new_var_name] = var

            # Flatten the paths of variables referenced in the coordinates attribute.
            flatten_coordinate_attribute_paths(nc_dataset, var, new_var_name)

            del nc_dataset.variables[var_name]  # Delete old variable

    temporary_coordinate_variables = []
    if nc_dataset.dimensions:
        temp_copy_for_iterating = list(nc_dataset.dimensions.keys())
        for dim_name in temp_copy_for_iterating:
            new_dim_name = f"{GROUP_DELIM}{dim_name}"
            # dimensions[new_dim_name] = item.dimensions[dim_name]
            # item.renameDimension(dim_name, new_dim_name)
            # ds_new.dimensions[new_dim_name] = item.dimensions[dim_name]
            dim = nc_dataset.dimensions[dim_name]

            dimensions[new_dim_name] = dim
            nc_dataset.renameDimension(dim_name, new_dim_name)

            # Create a coordinate variable, if it doesn't already exist.
            if ensure_all_dims_are_coords and (
                new_dim_name not in list(nc_dataset.variables.keys())
            ):
                nc_dataset.createVariable(dim.name, datatype=np.int32, dimensions=(dim.name,))
                temporary_coordinate_variables.append(dim.name)

    list_of_character_string_vars: list[str] = []
    walk(nc_dataset.groups, "", nc_dataset, dimensions, list_of_character_string_vars)

    # Update the dimensions of the dataset in the root group
    nc_dataset.dimensions.update(dimensions)

    return nc_dataset, temporary_coordinate_variables, list_of_character_string_vars


def regroup_flattened_dataset(
    dataset: xr.Dataset, output_file: str, history_to_append: str | None
) -> None:  # pylint: disable=too-many-branches
    """
    Given a list of xarray datasets, combine those datasets into a
    single netCDF4 Dataset and write to the disk. Each dataset has been
    transformed using its group path and needs to be un-transformed and
    placed in the appropriate group.

    Parameters
    ----------
    dataset : list (xr.Dataset)
        List of xarray datasets to be combined
    output_file : str
        Name of the output file to write the resulting NetCDF file to.
    """
    with nc.Dataset(output_file, mode="w", format="NETCDF4") as base_dataset:
        # Copy global attributes
        output_attributes = dataset.attrs
        if history_to_append is not None:
            output_attributes["history_json"] = history_to_append
        base_dataset.setncatts(output_attributes)

        # Create Groups
        group_lst = []
        # need logic if there is data in the top level not in a group
        for var_name, _ in dataset.variables.items():
            group_lst.append("/".join(str(var_name).split(GROUP_DELIM)[:-1]))
        group_lst = ["/" if group == "" else group for group in group_lst]
        groups = set(group_lst)
        for group in groups:
            base_dataset.createGroup(group)

        # Copy dimensions
        for dim_name, _ in dataset.dims.items():
            new_dim_name = str(dim_name).rsplit(GROUP_DELIM, 1)[-1]
            dim_group = _get_nested_group(base_dataset, str(dim_name))
            dim_group.createDimension(new_dim_name, dataset.dims[dim_name])
            # dst.createDimension(
            #     name, (len(dimension) if not dimension.isunlimited() else None))

        # Copy variables
        for var_name, var in dataset.variables.items():
            new_var_name = str(var_name).rsplit(GROUP_DELIM, 1)[-1]
            var_group = _get_nested_group(base_dataset, str(var_name))
            # grouping = '/'.join(var_name.split(GROUP_DELIM)[:-1])
            try:
                this_dtype = var.dtype

                # Only Use Shuffle Filter on Integer Data.
                # See, e.g.: https://www.linkedin.com/pulse/netcdf-4hdf5-only-use-shuffle-filter-integer-data-edward-hartnett/
                shuffle = bool(np.issubdtype(this_dtype, np.integer))

                # Get the fill value (since it's not included in xarray var.attrs)
                try:
                    fill_value = var.encoding["_FillValue"].astype(this_dtype)
                except KeyError:
                    fill_value = None

                # Decide on the dimensions and chunksizes along each dimension
                new_var_dims: tuple
                if isinstance(var, xr.IndexVariable):
                    new_var_dims = (new_var_name,)
                    chunk_sizes = None
                else:
                    new_var_dims = tuple(str(d).rsplit(GROUP_DELIM, 1)[-1] for d in var.dims)
                    dim_sizes = [_get_dimension_size(base_dataset, dim) for dim in new_var_dims]

                    chunk_sizes = _calculate_chunks(dim_sizes, default_low_dim_chunksize=4000)

                # Do the variable creation
                if var.dtype == "O":
                    vartype = "S1"
                else:
                    vartype = str(var.dtype)
                var_group.createVariable(
                    new_var_name,
                    vartype,
                    dimensions=new_var_dims,
                    chunksizes=chunk_sizes,
                    compression="zlib",
                    complevel=7,
                    shuffle=shuffle,
                    fill_value=fill_value,
                )

                # copy variable attributes all at once via dictionary
                var_group[new_var_name].setncatts(var.attrs)
                # copy variable values
                var_group[new_var_name][:] = var.values

                # Reconstruct the grouped paths of variables referenced in the coordinates attribute.
                if "coordinates" in var_group[new_var_name].ncattrs():
                    coord_att = var_group[new_var_name].getncattr("coordinates")
                    var_group[new_var_name].setncattr(
                        "coordinates", regroup_coordinate_attribute(coord_att)
                    )

            except Exception as err:
                raise err


def _get_nested_group(dataset: nc.Dataset, group_path: str) -> nc.Group:
    nested_group = dataset
    for group in group_path.strip(GROUP_DELIM).split(GROUP_DELIM)[:-1]:
        nested_group = nested_group.groups[group]
    return nested_group


def _calculate_chunks(dim_sizes: list, default_low_dim_chunksize=4000) -> tuple:
    """
    For the given dataset, calculate if the size on any dimension is
    worth chunking. Any dimension larger than 4000 will be chunked. This
    is done to ensure that the variable can fit in memory.
    Parameters
    ----------
    dim_sizes
        The length of each dimension

    Returns
    -------
    tuple
        The chunk size, where each element is a dimension and the
        value is 4000 or 500 depending on how many dimensions.
    """
    number_of_dims = len(dim_sizes)
    if number_of_dims <= 3:
        chunk_sizes = tuple(
            (
                default_low_dim_chunksize
                if ((s > default_low_dim_chunksize) and (number_of_dims > 1))
                else s
            )
            for s in dim_sizes
        )
    else:
        chunk_sizes = tuple(500 if s > 500 else s for s in dim_sizes)

    return chunk_sizes


def _get_dimension_size(dataset: nc.Dataset, dim_name: str) -> int:
    # Determine if the dimension is defined at the root level
    if dim_name in dataset.dimensions.keys():
        dim_size = dataset.dimensions[dim_name].size

    # Search groups if dim_name is not found at the root level
    else:
        dim_size = None
        # loop through groups until the dimension name is found
        for grp in dataset.groups.keys():
            if dim_name in dataset.groups[grp].dimensions.keys():
                dim_size = dataset.groups[grp].dimensions[dim_name].size
                break

    if dim_size is None:
        print(f"Dimension {dim_name} not found when searching for sizes!")
    return dim_size<|MERGE_RESOLUTION|>--- conflicted
+++ resolved
@@ -103,12 +103,6 @@
         netCDF4 Dataset that does not contain groups and that has been
         flattened.
     """
-<<<<<<< HEAD
-    # Close the existing read-only dataset and reopen in 'append' mode
-    nc_dataset.close()
-    nc_dataset = nc.Dataset(file_to_subset, "r+")
-=======
->>>>>>> 9859b55f
 
     dimensions = {}
 
