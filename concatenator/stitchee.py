"""Concatenation service that appends data along an existing dimension, using netCDF4 and xarray."""

from __future__ import annotations

import logging
import os
import shutil
import time
from contextlib import ExitStack
from logging import Logger
from pathlib import Path
from warnings import warn

import netCDF4 as nc
import xarray as xr

import concatenator
from concatenator.dataset_and_group_handling import (
    flatten_grouped_dataset,
    regroup_flattened_dataset,
    validate_workable_files,
)
from concatenator.dimension_cleanup import remove_duplicate_dims
from concatenator.file_ops import (
    add_label_to_path,
    make_temp_dir_with_input_file_copies,
    validate_input_path,
    validate_output_path,
)

default_logger = logging.getLogger(__name__)


def stitchee(
    files_to_concat: list[str],
    output_file: str,
    write_tmp_flat_concatenated: bool = False,
    keep_tmp_files: bool = True,
    concat_method: str | None = "xarray-concat",
    concat_dim: str = "",
    concat_kwargs: dict | None = None,
    history_to_append: str | None = None,
    copy_input_files: bool = False,
    overwrite_output_file: bool = False,
    group_delimiter: str = "__",
    logger: Logger = default_logger,
) -> str:
    """Concatenate netCDF data files along an existing dimension.

    Parameters
    ----------
    files_to_concat
        netCDF files to concatenate
    output_file
        file path for output file
    write_tmp_flat_concatenated
        whether to save intermediate flattened files or not (default: False).
    keep_tmp_files
        whether to keep all temporary files created (default: True).
    concat_method
        either "xarray-concat" (default) or "xarray-combine".
    concat_dim
        dimension along which to concatenate (default: ""). Not needed is concat_method is "xarray-combine".
    concat_kwargs
        keyword arguments to pass to xarray.concat or xarray.combine_by_coords (default: None).
    history_to_append
        json string to append to the history attribute of the concatenated file (default: None).
    copy_input_files
        whether to copy input files or not (default: False).
    overwrite_output_file
        whether to overwrite output file (default: False).
    group_delimiter
        character used to separate groups (default: "__").
    logger

    Returns
    -------
    str
        path of concatenated file
    """
    validate_input_path(files_to_concat)
    concatenator.group_delim = group_delimiter

    intermediate_flat_filepaths: list[str] = []
    benchmark_log = {"flattening": 0.0, "concatenating": 0.0, "reconstructing_groups": 0.0}

    # Proceed to concatenate only files that are workable (can be opened and are not empty).
    input_files, num_input_files = validate_workable_files(files_to_concat, logger)

    # Exit cleanly if no workable netCDF files found.
    if num_input_files < 1:
        logger.info("No non-empty netCDF files found. Exiting.")
        return ""

    if concat_dim and (concat_method == "xarray-combine"):
        warn(
            "'concat_dim' was specified, but will not be used because xarray-combine method was "
            "selected."
        )

    output_file = validate_output_path(output_file, overwrite=overwrite_output_file)

    # If requested, make a temporary directory with new copies of the original input files
    temporary_dir_to_remove = None
    if copy_input_files:
        input_files, temporary_dir_to_remove = make_temp_dir_with_input_file_copies(
            input_files, Path(output_file)
        )

    try:
        # Instead of "with nc.Dataset() as" inside the loop, we use a context manager stack.
        # This way all files are cleanly closed outside the loop.
        with ExitStack() as context_stack:

            logger.info("Flattening all input files...")
            xrdataset_list = []
            concat_dim_order = []
            for i, filepath in enumerate(input_files):
                # The group structure is flattened.
                start_time = time.time()
                logger.info("    ..file %03d/%03d <%s>..", i + 1, num_input_files, filepath)

                ncfile = context_stack.enter_context(nc.Dataset(filepath, "r+"))

                flat_dataset, coord_vars, _ = flatten_grouped_dataset(
                    ncfile, ensure_all_dims_are_coords=True
                )

                logger.info("Removing duplicate dimensions")
                flat_dataset = remove_duplicate_dims(flat_dataset)

                logger.info("Opening flattened file with xarray.")
<<<<<<< HEAD
                try:
                    with xr.open_dataset(
                        xr.backends.NetCDF4DataStore(flat_dataset),
                        decode_times=False,
                        decode_coords=False,
                        drop_variables=coord_vars,
                    ) as xrds:
                        first_value = xrds[GROUP_DELIM + concat_dim].values.flatten()[0]
                        concat_dim_order.append(first_value)

                        benchmark_log["flattening"] = time.time() - start_time

                        # The flattened file is written to disk.
                        # flat_file_path = add_label_to_path(filepath, label="_flat_intermediate")
                        # xrds.to_netcdf(flat_file_path, encoding={v_name: {'dtype': 'str'} for v_name in string_vars})
                        # intermediate_flat_filepaths.append(flat_file_path)
                        # xrdataset_list.append(xr.open_dataset(flat_file_path))
                        xrdataset_list.append(xrds)
                except Exception as err:
                    logger.info("Stitchee encountered an error: Too many flat files open.")
                    logger.error(err)
                    raise err
                finally:
                    xrds.close()
=======
                xrds = xr.open_dataset(
                    xr.backends.NetCDF4DataStore(flat_dataset),
                    decode_times=False,
                    decode_coords=False,
                    drop_variables=coord_vars,
                )
                first_value = xrds[concatenator.group_delim + concat_dim].values.flatten()[0]
                concat_dim_order.append(first_value)

                benchmark_log["flattening"] = time.time() - start_time

                # The flattened file is written to disk.
                # flat_file_path = add_label_to_path(filepath, label="_flat_intermediate")
                # xrds.to_netcdf(flat_file_path, encoding={v_name: {'dtype': 'str'} for v_name in string_vars})
                # intermediate_flat_filepaths.append(flat_file_path)
                # xrdataset_list.append(xr.open_dataset(flat_file_path))
                xrdataset_list.append(xrds)

>>>>>>> 722ae801
            # Reorder the xarray datasets according to the concat dim values.
            xrdataset_list = [
                dataset
                for _, dataset in sorted(zip(concat_dim_order, xrdataset_list), key=lambda x: x[0])
            ]

            # Flattened files are concatenated together (Using XARRAY).
            start_time = time.time()
            logger.info("Concatenating flattened files...")
            # combined_ds = xr.open_mfdataset(intermediate_flat_filepaths,
            #                                 decode_times=False,
            #                                 decode_coords=False,
            #                                 data_vars='minimal',
            #                                 coords='minimal',
            #                                 compat='override')

            if concat_kwargs is None:
                concat_kwargs = {}

            if concat_method == "xarray-concat":
                combined_ds = xr.concat(
                    xrdataset_list,
                    dim=concatenator.group_delim + concat_dim,
                    data_vars="minimal",
                    coords="minimal",
                    **concat_kwargs,
                )
            elif concat_method == "xarray-combine":
                combined_ds = xr.combine_by_coords(
                    xrdataset_list,
                    data_vars="minimal",
                    coords="minimal",
                    **concat_kwargs,
                )
            else:
                raise ValueError(f"Unexpected concatenation method, <{concat_method}>.")

            benchmark_log["concatenating"] = time.time() - start_time

            if write_tmp_flat_concatenated:
                logger.info("Writing concatenated flattened temporary file to disk...")
                # Concatenated, yet still flat, file is written to disk for debugging.
                tmp_flat_concatenated_path = add_label_to_path(
                    output_file, label="_flat_intermediate"
                )
                combined_ds.to_netcdf(tmp_flat_concatenated_path, format="NETCDF4")
            else:
                tmp_flat_concatenated_path = None

            # new_global_attributes = create_new_attributes(combined_ds, request_parameters=dict())

            # The group hierarchy of the concatenated file is reconstructed (using XARRAY).
            start_time = time.time()
            logger.info("Reconstructing groups within concatenated file...")
            regroup_flattened_dataset(combined_ds, output_file, history_to_append)
            benchmark_log["reconstructing_groups"] = time.time() - start_time

            logger.info("--- Benchmark results ---")
            total_time = 0.0
            for k, v in benchmark_log.items():
                logger.info("%s: %f", k, v)
                total_time += v
            logger.info("-- total processing time: %f", total_time)

            # If requested, remove temporary intermediate files.
            if not keep_tmp_files:
                for file in intermediate_flat_filepaths:
                    os.remove(file)
                if tmp_flat_concatenated_path:
                    os.remove(tmp_flat_concatenated_path)
                if not keep_tmp_files and temporary_dir_to_remove:
                    shutil.rmtree(temporary_dir_to_remove)

    except Exception as err:
        logger.info("Stitchee encountered an error!")
        logger.error(err)
        raise err

    return output_file<|MERGE_RESOLUTION|>--- conflicted
+++ resolved
@@ -130,7 +130,6 @@
                 flat_dataset = remove_duplicate_dims(flat_dataset)
 
                 logger.info("Opening flattened file with xarray.")
-<<<<<<< HEAD
                 try:
                     with xr.open_dataset(
                         xr.backends.NetCDF4DataStore(flat_dataset),
@@ -138,7 +137,9 @@
                         decode_coords=False,
                         drop_variables=coord_vars,
                     ) as xrds:
-                        first_value = xrds[GROUP_DELIM + concat_dim].values.flatten()[0]
+                        first_value = xrds[concatenator.group_delim + concat_dim].values.flatten()[
+                            0
+                        ]
                         concat_dim_order.append(first_value)
 
                         benchmark_log["flattening"] = time.time() - start_time
@@ -155,26 +156,6 @@
                     raise err
                 finally:
                     xrds.close()
-=======
-                xrds = xr.open_dataset(
-                    xr.backends.NetCDF4DataStore(flat_dataset),
-                    decode_times=False,
-                    decode_coords=False,
-                    drop_variables=coord_vars,
-                )
-                first_value = xrds[concatenator.group_delim + concat_dim].values.flatten()[0]
-                concat_dim_order.append(first_value)
-
-                benchmark_log["flattening"] = time.time() - start_time
-
-                # The flattened file is written to disk.
-                # flat_file_path = add_label_to_path(filepath, label="_flat_intermediate")
-                # xrds.to_netcdf(flat_file_path, encoding={v_name: {'dtype': 'str'} for v_name in string_vars})
-                # intermediate_flat_filepaths.append(flat_file_path)
-                # xrdataset_list.append(xr.open_dataset(flat_file_path))
-                xrdataset_list.append(xrds)
-
->>>>>>> 722ae801
             # Reorder the xarray datasets according to the concat dim values.
             xrdataset_list = [
                 dataset
