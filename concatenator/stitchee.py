--- conflicted
+++ resolved
@@ -159,99 +159,12 @@
             else:
                 tmp_flat_concatenated_path = None
 
+            # new_global_attributes = create_new_attributes(combined_ds, request_parameters=dict())
+
             # The group hierarchy of the concatenated file is reconstructed (using XARRAY).
             start_time = time.time()
-<<<<<<< HEAD
-            logger.info("    ..file %03d/%03d <%s>..", i + 1, num_input_files, filepath)
-            flat_dataset, coord_vars, _ = flatten_grouped_dataset(
-                nc.Dataset(filepath, "r"), filepath, ensure_all_dims_are_coords=True
-            )
-
-            logger.info("Removing duplicate dimensions")
-            flat_dataset = remove_duplicate_dims(flat_dataset)
-
-            logger.info("Opening flattened file with xarray.")
-            xrds = xr.open_dataset(
-                xr.backends.NetCDF4DataStore(flat_dataset),
-                decode_times=False,
-                decode_coords=False,
-                drop_variables=coord_vars,
-            )
-
-            benchmark_log["flattening"] = time.time() - start_time
-
-            # The flattened file is written to disk.
-            # flat_file_path = add_label_to_path(filepath, label="_flat_intermediate")
-            # xrds.to_netcdf(flat_file_path, encoding={v_name: {'dtype': 'str'} for v_name in string_vars})
-            # intermediate_flat_filepaths.append(flat_file_path)
-            # xrdataset_list.append(xr.open_dataset(flat_file_path))
-            xrdataset_list.append(xrds)
-
-        # Flattened files are concatenated together (Using XARRAY).
-        start_time = time.time()
-        logger.info("Concatenating flattened files...")
-        # combined_ds = xr.open_mfdataset(intermediate_flat_filepaths,
-        #                                 decode_times=False,
-        #                                 decode_coords=False,
-        #                                 data_vars='minimal',
-        #                                 coords='minimal',
-        #                                 compat='override')
-
-        if concat_kwargs is None:
-            concat_kwargs = {}
-
-        if concat_method == "xarray-concat":
-            combined_ds = xr.concat(
-                xrdataset_list,
-                dim=GROUP_DELIM + concat_dim,
-                data_vars="minimal",
-                coords="minimal",
-                **concat_kwargs,
-            )
-        elif concat_method == "xarray-combine":
-            combined_ds = xr.combine_by_coords(
-                xrdataset_list,
-                data_vars="minimal",
-                coords="minimal",
-                **concat_kwargs,
-            )
-        else:
-            raise ValueError("Unexpected concatenation method, <%s>." % concat_method)
-
-        benchmark_log["concatenating"] = time.time() - start_time
-
-        if write_tmp_flat_concatenated:
-            logger.info("Writing concatenated flattened temporary file to disk...")
-            # Concatenated, yet still flat, file is written to disk for debugging.
-            tmp_flat_concatenated_path = add_label_to_path(output_file, label="_flat_intermediate")
-            combined_ds.to_netcdf(tmp_flat_concatenated_path, format="NETCDF4")
-        else:
-            tmp_flat_concatenated_path = None
-
-        # new_global_attributes = create_new_attributes(combined_ds, request_parameters=dict())
-
-        # The group hierarchy of the concatenated file is reconstructed (using XARRAY).
-        start_time = time.time()
-        logger.info("Reconstructing groups within concatenated file...")
-        regroup_flattened_dataset(combined_ds, output_file, history_to_append)
-        benchmark_log["reconstructing_groups"] = time.time() - start_time
-
-        logger.info("--- Benchmark results ---")
-        total_time = 0.0
-        for k, v in benchmark_log.items():
-            logger.info("%s: %f", k, v)
-            total_time += v
-        logger.info("-- total processing time: %f", total_time)
-
-        # If requested, remove temporary intermediate files.
-        if not keep_tmp_files:
-            for file in intermediate_flat_filepaths:
-                os.remove(file)
-            if tmp_flat_concatenated_path:
-                os.remove(tmp_flat_concatenated_path)
-=======
             logger.info("Reconstructing groups within concatenated file...")
-            regroup_flattened_dataset(combined_ds, output_file)
+            regroup_flattened_dataset(combined_ds, output_file, history_to_append)
             benchmark_log["reconstructing_groups"] = time.time() - start_time
 
             logger.info("--- Benchmark results ---")
@@ -267,7 +180,6 @@
                     os.remove(file)
                 if tmp_flat_concatenated_path:
                     os.remove(tmp_flat_concatenated_path)
->>>>>>> 9859b55f
 
     except Exception as err:
         logger.info("Stitchee encountered an error!")
