--- conflicted
+++ resolved
@@ -12,11 +12,8 @@
   - [Issue #10](https://github.com/danielfromearth/stitchee/issues/10): Add code necessary to communicate with Harmony
   - [Issue #49](https://github.com/danielfromearth/stitchee/issues/49): More CLI arguments for finer control of concatenation method
   - [PR #99](https://github.com/danielfromearth/stitchee/pull/99): Add Docker build steps to GitHub Actions workflow
-<<<<<<< HEAD
   - [PR #113](https://github.com/danielfromearth/stitchee/pull/113): Add history attributes
-=======
   - [PR #115](https://github.com/danielfromearth/stitchee/pull/115): Add readme badges
->>>>>>> c58cd9ee
 ### Changed
   - [PR #12](https://github.com/danielfromearth/stitchee/pull/12): Changed name to "stitchee"
   - [PR #15](https://github.com/danielfromearth/stitchee/pull/15): Use ruff+black chain for pre-commit lint & format
